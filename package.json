--- conflicted
+++ resolved
@@ -27,14 +27,9 @@
   "dependencies": {
     "discord-api-types": "^0.37.10",
     "discord.js": "^14",
-<<<<<<< HEAD
     "@chiruso/knub-command-manager": "^9.1.0",
-    "ts-essentials": "^9"
-=======
-    "knub-command-manager": "^9.1.0",
     "ts-essentials": "^9",
     "zod": "^3.19.1"
->>>>>>> 5fc27125
   },
   "devDependencies": {
     "@types/chai": "^4",
