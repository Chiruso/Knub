--- conflicted
+++ resolved
@@ -1,11 +1,6 @@
 {
-<<<<<<< HEAD
   "name": "@chiruso/knub",
-  "version": "30.0.0-beta.46",
-=======
-  "name": "knub",
   "version": "31.0.0",
->>>>>>> 9b821116
   "description": "A bot framework for Discord",
   "author": "Miikka <contact@mivir.fi>",
   "license": "MIT",
